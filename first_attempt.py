import numpy as np
import matplotlib.pyplot as plt
import os
import time
import pandas as pd
<<<<<<< HEAD
import sys


def find_nearest_index(grid, value):
    """Find index of the nearest grid point to a given value"""
    idx = np.abs(grid - value).argmin()
    return idx


def find_nearest_lower_index(grid, value):
    """Find index of the nearest grid point less than or equal to a given value"""
    indices = np.where(grid <= value)[0]
    if len(indices) == 0:
        return 0
    return indices[-1]

=======
>>>>>>> a9535e4b

class LagosWrightAiyagariSolver:
    def __init__(self, params):
        """Initialise solver with model parameters"""
        # Preference parameters
        self.beta = params['beta']      # Discount factor
        self.alpha = params['alpha']    # Probability of DM consumption opportunity
        self.alpha_1 = params['alpha_1']  # Probability of accepting both money and assets
        self.alpha_0 = 1.0 - self.alpha_1  # Probability of accepting only money
        self.gamma = params['gamma']    # Risk aversion parameter
        self.Psi = params['Psi']       # DM utility scaling parameter
        
        # Production and labor market parameters
        self.psi = params['psi']       # Matching function elasticity
        self.zeta = params['zeta']     # Worker bargaining power
        self.nu = params['nu']         # Labor supply elasticity
        self.mu = params['mu']         # Matching efficiency
        self.delta = params['delta']   # Job separation rate
        self.kappa = params['kappa']   # Vacancy posting cost
        self.replace_rate = params['repl_rate']  # Unemployment benefit replacement rate
        
        # Grid specifications
        self.n_a = params['n_a']       # Number of asset grid points
        self.n_m = params['n_m']       # Number of money grid points
        self.n_f = params['n_f']       # Number of illiquid asset grid points
        self.n_d = params['n_d']       # Number of deposit grid points
        self.n_l = params['n_l']       # Number of loan grid points
        self.a_max = params['a_max']   # Maximum asset value
        self.a_min = params['a_min']   # Minimum asset value
        self.m_min = params['m_min']   # Minimum money holdings
        self.m_max = params['m_max']   # Maximum money holdings
        self.f_min = params['f_min']   # Minimum illiquid asset holdings
        self.f_max = params['f_max']   # Maximum illiquid asset holdings
        self.l_min = params['l_min']   # Minimum loan value
        self.l_max = params['l_max']   # Maximum loan value
        self.d_min = params['d_min']   # Minimum deposit value
        self.d_max = params['d_max']   # Maximum deposit value
        self.n_e = 2                   # Employment states: [0=unemployed, 1=employed]
        self.n_z = 3                   # Skill types: [0=low, 1=medium, 2=high]
        self.ny = params['ny']         # Number of grid points for DM goods

        # For computation
        self.c_min = params['c_min']   # Minimum consumption
        self.Rm = params['Rm']         # Gross return of real money balances (exogenous)
        
        # Price parameters
        self.prices = np.array([
            params['py'],              # Price of DM goods
            params['Rl'],              # Return on illiquid assets
            params['i']                # Nominal rate from banks
        ])
        
        # Convergence parameters
        self.max_iter = params['max_iter']
        self.tol = params['tol']
        
        # Initialize grids
        self.setup_grids(params)
        
        # Initialize labor market
        self.initialise_labor_market()

        # Initialize value and policy functions
<<<<<<< HEAD
        self.initialise_functions()
=======
        self.initialize_functions()
>>>>>>> a9535e4b
        
        # For storing value function history
        self.value_history = {
            'W': [],
            'V': []
        }

    
    def setup_grids(self, params):
        """Set up state space grids with appropriate spacing"""
        # Asset grid
        self.a_grid = np.linspace(params['a_min'], params['a_max'], self.n_a)

        # Money holdings grid
        self.m_grid = np.linspace(params['m_min'], params['m_max'], self.n_m)

        # Illiquid asset grid
        self.f_grid = np.linspace(params['f_min'], params['f_max'], self.n_f)
        
        # Deposit grid (real terms)
        self.d_grid = np.linspace(params['d_min'], params['d_max'], self.n_d)

        # Loan grid (real terms)
        self.l_grid = np.linspace(params['l_min'], params['l_max'], self.n_l)
        
        # Employment grid
        self.e_grid = np.array([0, 1])  # 0 = unemployed, 1 = employed
        
        # Productivity/skill grid
        self.z_grid = np.array([0.58, 0.98, 2.15])  # Low, medium, high skill
        
        # Skill type distribution (fixed - doesn't change over time)
        self.z_dist = np.array([0.62, 0.28, 0.1])  # Distribution of skill types

    
<<<<<<< HEAD
    def initialise_functions(self):
        """Initialise value and policy functions with reasonable guesses"""
=======
    def initialize_functions(self):
        """Initialize value and policy functions with reasonable guesses"""
>>>>>>> a9535e4b
        # Initialize arrays using m and f as state variables
        self.W = np.zeros((self.n_a, self.n_d, self.n_l, self.n_z, self.n_e))
        self.V = np.zeros((self.n_m, self.n_f, self.n_z, self.n_e))
        
<<<<<<< HEAD
        # Initialise W with reasonable guesses using a utility-based approach
=======
        # Initialize W with reasonable guesses using a utility-based approach
>>>>>>> a9535e4b
        for e_idx, e in enumerate(self.e_grid):
            for z_idx, z in enumerate(self.z_grid):
                # Estimate income based on skill and employment
                income_est = self.wages[z_idx, e_idx]
                
<<<<<<< HEAD
                for a_idx, a in enumerate(self.a_grid):
                    for d_idx, d in enumerate(self.d_grid):
                        for l_idx, l in enumerate(self.l_grid):
                            # Estimate resources available for consumption
                            resources = a + (1 + self.prices[2]) * d - (1 + self.prices[2]) * l + income_est

                            # Ensure minimum consumption
                            consumption = max(resources * 0.9, self.c_min)  # Consume ~90% of resources

                            # Calculate utility and scale for perpetuity
                            self.W[a_idx, d_idx, l_idx, z_idx, e_idx] = self.utility(consumption)
=======
                for m_idx, m in enumerate(self.m_grid):
                    for f_idx, f in enumerate(self.f_grid):
                        for d_idx, d in enumerate(self.d_grid):
                            for l_idx, l in enumerate(self.l_grid):
                                # Estimate resources available for consumption
                                resources = m + f + (1 + self.prices[2]) * d - (1 + self.prices[2]) * l + income_est
                                
                                # Ensure minimum consumption
                                consumption = max(resources * 0.9, self.c_min)  # Consume ~90% of resources
                                
                                # Calculate utility and scale for perpetuity
                                self.W[m_idx, f_idx, d_idx, l_idx, z_idx, e_idx] = self.utility(consumption)
>>>>>>> a9535e4b
        
        # Initialize V based on W
        for e_idx in range(self.n_e):
            for z_idx in range(self.n_z):
                for m_idx, m in enumerate(self.m_grid):
                    for f_idx, f in enumerate(self.f_grid):
                        # Simple estimate: deposit all money, no loans
                        d_est = m
                        l_est = 0
                        a = m + f
                        
                        # Find closest grid points
<<<<<<< HEAD
                        a_idx = min(find_nearest_index(self.a_grid, a), self.n_a - 1)
                        d_idx = min(find_nearest_index(self.d_grid, d_est), self.n_d - 1)
                        l_idx = min(find_nearest_index(self.l_grid, l_est), self.n_l - 1)
=======
                        a_idx = min(self.find_nearest_index(self.a_grid, a), self.n_a - 1)
                        d_idx = min(self.find_nearest_index(self.d_grid, d_est), self.n_d - 1)
                        l_idx = min(self.find_nearest_index(self.l_grid, l_est), self.n_l - 1)
>>>>>>> a9535e4b
                        
                        # Map to V
                        self.V[m_idx, f_idx, z_idx, e_idx] = self.W[a_idx, d_idx, l_idx, z_idx, e_idx]


    def initialise_labor_market(self):
        """
        Initialize labor market variables and calculate steady state values.
        """
        # Firm production and revenue calculations
        self.Ys = self.κ_prime_inv(self.prices[0])  # Optimal production of early consumption goods
        
        # Calculate firm revenue for each skill type
        self.frev = np.zeros(self.n_z)
        for z_idx in range(self.n_z):
            self.frev[z_idx] = self.z_grid[z_idx] * (1.0 + self.prices[0] * self.Ys - self.κ_fun(np.array([self.Ys]))[0])
        
        # Calculate wages and unemployment benefits (based on labor share)
        self.wages_bar = np.zeros((self.n_z, self.n_e))
        self.wages_bar[:, 1] = self.mu * self.frev  # Employed wage (labor share * revenue)
        self.wages_bar[:, 0] = self.replace_rate * self.wages_bar[:, 1]  # Unemployed benefits
        
        # Taxes and transfers
        self.Ag0 = params['Ag0']  # Government bond supply
        taulumpsum = ((1.0 / self.prices[1]) - 1.0) * self.Ag0  # Revenue from money creation
        
        # Apply lump-sum transfer to all households using broadcasting
        self.wages = self.wages_bar + taulumpsum

        # Firm profits and value
        profits = self.frev - self.wages_bar[:, 1]
        self.Js = profits / (1.0 - ((1.0 - self.delta) / self.prices[1]))
        
        # Calculate steady state tightness and employment rate
        # First check if the free-entry condition can be satisfied
        entry_condition_max = np.max((self.z_grid * self.kappa * self.prices[1]) / self.Js)
        
        if entry_condition_max < 1:
            # Use the first productivity type to determine tightness (should be the same for all z)
            self.market_tightness = self.job_fill_inv((self.z_grid[0] * self.kappa * self.prices[1]) / self.Js[0])
        else:
            # If entry condition can't be satisfied, set very low tightness
            self.market_tightness = 0.0001
        
        # Calculate job finding probability and employment rate
        self.job_finding_prob = self.job_finding(self.market_tightness)
        self.emp_rate = self.job_finding_prob / (self.delta + self.job_finding_prob)
        
        # Employment transition matrix: rows = current state, cols = next state
        # [0,0] = P(unemployed → unemployed), [0,1] = P(unemployed → employed)
        # [1,0] = P(employed → unemployed), [1,1] = P(employed → employed)
        self.P = np.array([
            [1 - self.job_finding_prob, self.job_finding_prob],
            [self.delta, 1 - self.delta]
        ])
        
        
    def utility(self, c):
        """
        1. Utility function for centralised market
        2. c : endogenously determined by the skill type e, which impacts the budget constraint
        """
        c = np.asarray(c)
        # Add small epsilon to prevent division by zero
        eps = 1e-10
        safe_c = np.maximum(c, eps)
        
        return np.where(c <= 0,
                    -1e5,  # penalty for non-positive consumption
                    (safe_c ** (1 - self.gamma) - 1) / (1 - self.gamma))
    
    def utility_dm(self, y):
        """
        Utility function for decentralized market -- parameters are different from the centralised market
        Generates 26% increase in consumption during preference shocks.
        """
        y = np.asarray(y)
        return np.where(y <= 0,
                    0,  # normalisation in the paper
                    self.Psi * (y ** (1 - self.psi) - 1) / (1 - self.psi))
    
    def κ_prime_inv(self, py):
        """
        Solve the firm's optimal early consumption goods production, given early consumption price.
        Assumed: q_bar = y_bar = 1
        :param py:
        :return: the optimal supply of early consumption goods
        """
        y_temp = 1 / ((1 + py ** (1 / (self.zeta - 1))) ** self.zeta)
        y_tilda = max(min(y_temp, 1), 0)
        return y_tilda

    def κ_fun(self, y):
        """
        κ(y) = q̄ - Q(y), where Q is a PPF and q̄ == 1.
        Opportunity cost of producing y.
        :param y: a vector of early consumption.
        :return:
        """
        cost = np.zeros_like(y)
        positive_mask = (y >= 0)
        cost[positive_mask] = 1 - (1 - y[positive_mask] ** (1 / self.zeta)) ** self.zeta
        return cost

    
    def q_fun(self, py):
        """
        The productivity-adjusted revenue of a job (independent of productivity z).
        """
        y_tilda = self.κ_prime_inv(py)
        q = 1 + py * y_tilda - self.κ_fun(y_tilda)
        return q

    def firm_post_rev(self, prices):
        """
        Calculates the productivity-normalized value of a filled job.
        This represents the value per unit of worker productivity (z).
        Both revenue and costs scale with z, so we normalize by z to get 
        a single market tightness for all productivity types.
        
        Derived from Eq (13): ϕᶠ(z) = zq(pʸ) - zw₁ + (1-δ)ϕᶠ(z)/Rⁱ
        When normalized by z: ϕ̃ᶠ = ϕᶠ(z)/z = q(pʸ) - w₁ + (1-δ)ϕ̃ᶠ/Rⁱ
        
        Returns:
            normalized_rev: The value per unit of productivity (independent of z)
        """
        py = prices[0]
        Rl = prices[1]

        q = self.q_fun(py)
        normalized_rev = (1 - self.mu) * q / (1 - (1 - self.delta) / Rl)
        return normalized_rev
    
    def job_finding(self, θ):
        """
        Job finding probability λ for a worker.
        :param θ: tightness in the labor market:  job vacancy / seekers
        :return: vacancy filling rate between 0 and 1.
        """
        prob = 1 / (1 + θ ** (-self.zeta)) ** (1 / self.zeta)
        return min(max(prob, 1e-3), 1)

    def job_filling(self, θ):
        """
        Job filling rate for a firm.
        :param θ: tightness in the labor market job_opening / seekers
        :return: vacancy filling rate between 0 and 1.
        """
        prob = 1 / (1 + θ ** self.zeta) ** (1 / self.zeta)
        return min(max(prob, 1e-3), 1)
    
    def job_fill_inv(self, x):
        """
        Inverse function of job filling function.
        :param x: probability of job filling
        :return: tightness
        """
        θ = ((1 / x) ** self.zeta - 1) ** (1 / self.zeta)
        return θ

    def solve_θ(self, prices):
        """
        Solves for equilibrium market tightness using the free-entry condition.
        
        The key insight is that both the vacancy creation cost (kappa*z) and the expected 
        benefit of hiring (rev*z) scale with productivity z. Therefore, when comparing 
        costs and benefits, z cancels out, leading to a single market tightness for all 
        productivity types.
        
        Derived from Eq (17): -z*kappa + λ(θ)zϕ̃ᶠ/θRⁱ ≤ 0
        Dividing by z:        -kappa + λ(θ)ϕ̃ᶠ/θRⁱ ≤ 0
        
        Parameters:
            prices: Vector of prices [py, Rl]
        
        Returns:
            θ: Market tightness
            λ: Job-finding probability
            filling: Vacancy-filling probability
        """
        kappa = self.kappa
        Rl = prices[1]
        # Get productivity-normalized value of a filled job
        normalised_rev = self.firm_post_rev(prices=prices)
        
        # Compare expected cost with expected benefit (both normalised by z)
        if kappa >= normalised_rev / Rl:
            θ = 1e-3  # Almost no vacancies if cost exceeds revenue
        else:
            θ = self.job_fill_inv(kappa * Rl / normalised_rev)
        
        # Compute job finding probability & vacancy filling probability
        λ = self.job_finding(θ)
        filling = self.job_filling(θ)
        return θ, λ, filling
    
    def solve_dm_problem_vectorized(self, W_guess, prices):
        """
        Vectorised version of the DM problem solver.
        :param W_guess: Initial guess for value function
        :param prices: Current prices [py, Rl, i]
        :return: Updated value function and policy functions
        """
        # Unpack prices
        py = prices[0]
        Rl = prices[1]
        i = prices[2]

        # Initialize arrays - using float32 for memory efficiency if precision allows
        shape = (self.n_m, self.n_f, self.n_z, self.n_e)
        policy_y0 = np.zeros(shape, dtype=np.float32)
        policy_d0 = np.zeros(shape, dtype=np.float32)
        policy_l0 = np.zeros(shape, dtype=np.float32)
        V0 = np.zeros(shape, dtype=np.float32)
        policy_y1 = np.zeros(shape, dtype=np.float32)
        policy_d1 = np.zeros(shape, dtype=np.float32)
        policy_l1 = np.zeros(shape, dtype=np.float32)
        V1 = np.zeros(shape, dtype=np.float32)
        policy_d_noshock = np.zeros(shape, dtype=np.float32)
        V_noshock = np.zeros(shape, dtype=np.float32)
        
        # Precompute y-grids for all asset levels
        y0_nb_grids = {}  # No borrowing grids for ω=0
        y1_nb_grids = {}  # No borrowing grids for ω=1
        
        for m_idx, a_m in enumerate(self.m_grid):
            for f_idx, a_f in enumerate(self.f_grid):
                a = min(a_m + a_f, self.a_max)  # Total assets
                y1_nb_grids[(m_idx, f_idx)] = np.linspace(0, a/py, self.ny)  # Can use all assets when ω=1
                y0_nb_grids[(m_idx, f_idx)] = np.linspace(0, a_m/py, self.ny)
        
        # Loop over employment states and skill types
        for e_idx in range(self.n_e):
            for z_idx in range(self.n_z):
                income = self.wages[z_idx, e_idx]
                # Vectorize for different asset levels
                for f_idx, a_f in enumerate(self.f_grid):
                    # Case 3: No preference shock
                    # When there's no preference shock, optimal policy is to deposit all money
                    w_noshock_values = np.zeros(self.n_m)
                    for m_idx, a_m in enumerate(self.m_grid):
                        # Total assets
                        a = min(a_m + a_f, self.a_max)
                        # Calculate continuation value
                        w_noshock_values[m_idx] = self.interpolate_2d_vectorised(
                            np.array([a - a_m]), np.array([a_m]),
                            self.a_grid, self.d_grid,
                            W_guess[:, :, 0, z_idx, e_idx]
                        )[0]   # since all values are the same in this vector
                        # Deposit all money
                        policy_d_noshock[m_idx, f_idx, z_idx, e_idx] = a_m
                        
                            
                    # Store no-shock values for all money levels at once
                    V_noshock[:, f_idx, z_idx, e_idx] = w_noshock_values
                    
                    # Process each money level separately for shock cases
                    for m_idx, a_m in enumerate(self.m_grid):
                        a = min(a_m + a_f, self.a_max)
                        
                        # -------------------------------------------------------------------------
                        # Case 1: Preference shock + ω=0 (only money accepted)
                        # -------------------------------------------------------------------------
                        
                        # Case 1.1: No borrowing (can use precomputed grid)
                        y0_nb = y0_nb_grids[(m_idx, f_idx)]
                        d0 = a_m - py*y0_nb  # won't exceed the maximum
                        
                        w0_nb = self.interpolate_2d_vectorised(
                            a_f, d0, 
                            self.a_grid, self.d_grid,                # a_f is the total asset
                            W_guess[:, :, 0, z_idx, e_idx]           # when money is either consumed or deposited
                        )
                        v0_nb = self.utility_dm(y0_nb) + w0_nb
                        
                        # Case 1.2: With borrowing
                        # Efficient borrowing constraint calculation
                        income_based_max = (a_f + income - self.c_min)/(1 + i)
                        collateral_based_max = a_f/(1 + i)
                        effective_max_borrow = min(income_based_max, collateral_based_max)
                        
                        # Skip borrowing calculations if no borrowing is possible
                        if effective_max_borrow > 0:
                            y0_b = np.linspace(0, (a_m + effective_max_borrow)/py, self.ny)
                            l0 = np.clip(py*y0_b - a_m, 0, effective_max_borrow)   # borrow exactly the amount needed to consume
                            
                            w0_b = self.interpolate_2d_vectorised(
                                a + l0 - py*y0_b, l0,
                                self.a_grid, self.l_grid,
                                W_guess[:, 0, :, z_idx, e_idx]
                            )
                            v0_b = self.utility_dm(y0_b) + w0_b
                            
                            # Find optimal ω=0 policy efficiently
                            max_nb_idx = np.argmax(v0_nb)
                            max_b_idx = np.argmax(v0_b)
                            max_nb_val = v0_nb[max_nb_idx]
                            max_b_val = v0_b[max_b_idx]
                            
                            # compare all options when ω=0: borrow or not borrow
                            if max_nb_val >= max_b_val:
                                policy_y0[m_idx, f_idx, z_idx, e_idx] = y0_nb[max_nb_idx]
                                policy_d0[m_idx, f_idx, z_idx, e_idx] = d0[max_nb_idx]
                                policy_l0[m_idx, f_idx, z_idx, e_idx] = 0.0
                                V0[m_idx, f_idx, z_idx, e_idx] = max_nb_val
                            else:
                                policy_y0[m_idx, f_idx, z_idx, e_idx] = y0_b[max_b_idx]
                                policy_d0[m_idx, f_idx, z_idx, e_idx] = 0.0
                                policy_l0[m_idx, f_idx, z_idx, e_idx] = l0[max_b_idx]
                                V0[m_idx, f_idx, z_idx, e_idx] = max_b_val
                        else:
                            # No borrowing possible, only use no-borrowing case
                            max_idx = np.argmax(v0_nb)
                            policy_y0[m_idx, f_idx, z_idx, e_idx] = y0_nb[max_idx]
                            policy_d0[m_idx, f_idx, z_idx, e_idx] = d0[max_idx]
                            policy_l0[m_idx, f_idx, z_idx, e_idx] = 0.0
                            V0[m_idx, f_idx, z_idx, e_idx] = v0_nb[max_idx]
                        
                        # -------------------------------------------------------------------------
                        # Case 2: Preference shock + ω=1 (both assets accepted)
                        # -------------------------------------------------------------------------
                        
                        # Case 2.1: No borrowing (use precomputed grid)
                        y1_nb = y1_nb_grids[(m_idx, f_idx)]
                        d1 = a - py*y1_nb
                        
                        w1_nb = self.interpolate_2d_vectorised(
                            a_f, d1,       # money is either consumed or deposited; only a_f is the total asset
                            self.a_grid, self.d_grid,
                            W_guess[:, :, 0, z_idx, e_idx]
                        )
                        v1_nb = self.utility_dm(y1_nb) + w1_nb
                        
                        # Case 2.2: With borrowing
                        max_borrow = (income - self.c_min)/(1 + i)
                        
                        # Skip borrowing calculations if no borrowing is possible
                        if max_borrow > 0:
                            y1_b = np.linspace(0, (a + max_borrow)/py, self.ny)
                            l1 = np.clip(py*y1_b - a, 0, max_borrow)
                            
                            w1_b = self.interpolate_2d_vectorised(
                                a + l1 - py*y1_b, l1,
                                self.a_grid, self.l_grid,
                                W_guess[:, 0, :, z_idx, e_idx]
                            )
                            v1_b = self.utility_dm(y1_b) + w1_b
                            
                            # Find optimal ω=1 policy efficiently
                            max_nb_idx = np.argmax(v1_nb)
                            max_b_idx = np.argmax(v1_b)
                            max_nb_val = v1_nb[max_nb_idx]
                            max_b_val = v1_b[max_b_idx]
                            
                            if max_nb_val >= max_b_val:
                                policy_y1[m_idx, f_idx, z_idx, e_idx] = y1_nb[max_nb_idx]
                                policy_d1[m_idx, f_idx, z_idx, e_idx] = d1[max_nb_idx]
                                policy_l1[m_idx, f_idx, z_idx, e_idx] = 0.0
                                V1[m_idx, f_idx, z_idx, e_idx] = max_nb_val
                            else:
                                policy_y1[m_idx, f_idx, z_idx, e_idx] = y1_b[max_b_idx]
                                policy_d1[m_idx, f_idx, z_idx, e_idx] = 0.0
                                policy_l1[m_idx, f_idx, z_idx, e_idx] = l1[max_b_idx]
                                V1[m_idx, f_idx, z_idx, e_idx] = max_b_val
                        else:
                            # No borrowing possible, only use no-borrowing case
                            max_idx = np.argmax(v1_nb)
                            policy_y1[m_idx, f_idx, z_idx, e_idx] = y1_nb[max_idx]
                            policy_d1[m_idx, f_idx, z_idx, e_idx] = d1[max_idx]
                            policy_l1[m_idx, f_idx, z_idx, e_idx] = 0.0
                            V1[m_idx, f_idx, z_idx, e_idx] = v1_nb[max_idx]

        # Calculate expected value with correct probability weighting
        V_dm = self.alpha * (self.alpha_0 * V0 + self.alpha_1 * V1) + (1 - self.alpha) * V_noshock

        # Return updated value function and policy functions
        return {
            'V_dm': V_dm,
            'V0': V0,
            'V1': V1,
            'V_noshock': V_noshock,
            'policy_y0': policy_y0,
            'policy_d0': policy_d0,
            'policy_l0': policy_l0,
            'policy_y1': policy_y1,
            'policy_d1': policy_d1,
            'policy_l1': policy_l1,
            'policy_d_noshock': policy_d_noshock
        }
    
    def solve_cm_problem_vectorised(self, V_guess, prices):
        """
        Vectorised solution for CM problem
        :param V_guess: Initial guess for value function
        :param prices: Current prices [py, Rl, i]
        :return: Updated value function and policy functions
        """
        # Unpack prices
        py = prices[0]
        Rl = prices[1]
        i = prices[2]

        # Initialise value and policy functions
        w_value = np.zeros((self.n_a, self.n_d, self.n_l, self.n_z, self.n_e))
        policy_m = np.zeros_like(w_value)
        policy_f = np.zeros_like(w_value)

        # Loop over employment status and skill types
        for e_idx in range(self.n_e):
            for z_idx in range(self.n_z):
                income = self.wages[z_idx, e_idx]
                
                # Vectorise over current state (a, d, l)
                for a_idx, a in enumerate(self.a_grid):
                    for d_idx, d in enumerate(self.d_grid):
                        for l_idx, l in enumerate(self.l_grid):
                            # Calculate total resources available (RHS of the budget constraint)
                            total_resources = a + (1 + i) * d - (1 + i) * l + income
                            
                            # Initialize choice array
                            w_choice = np.full((self.n_m, self.n_f), -1e5)  # Default to a very negative
                            
                            # Calculate continuation values for valid portfolio combinations only
                            for m_idx, m_prime in enumerate(self.m_grid):
                                for f_idx, f_prime in enumerate(self.f_grid):
                                    
                                    # Calculate consumption
                                    c = total_resources - f_prime / Rl - m_prime / self.Rm
                                    
                                    if c >= self.c_min:  # a small consumption level
                                        # Expected value over employment transitions
                                        v_cont = V_guess[m_idx, f_idx, z_idx, :] @ self.P[e_idx, :]
                                        w_choice[m_idx, f_idx] = self.utility(c) + self.beta * v_cont
                            
                            # Find the maximum value and corresponding indices
                            max_val = np.max(w_choice)
                            max_indices = np.unravel_index(np.argmax(w_choice), w_choice.shape)
                            
                            # Store the maximum value and corresponding policies
                            w_value[a_idx, d_idx, l_idx, z_idx, e_idx] = max_val
                            policy_m[a_idx, d_idx, l_idx, z_idx, e_idx] = self.m_grid[max_indices[0]]
                            policy_f[a_idx, d_idx, l_idx, z_idx, e_idx] = self.f_grid[max_indices[1]]

        # Return updated value function and policy functions
        return {
            'W': w_value,
            'policy_m': policy_m,
            'policy_f': policy_f,
        }
<<<<<<< HEAD

=======
>>>>>>> a9535e4b
    
    @staticmethod    
    def find_closest_indices(value, grid):
        """
        Find the two closest indices in the grid to the given value.
        
        Parameters:
        -----------
        value : float
            The value to find the closest indices for
        grid : numpy.ndarray
            The grid of values
        
        Returns:
        --------
        tuple
            (lower_index, upper_index, lower_weight, upper_weight)
        """
        # Check if value is outside the grid
        if value <= grid[0]:
            return 0, 0, 1.0, 0.0
        elif value >= grid[-1]:
            return len(grid)-1, len(grid)-1, 1.0, 0.0
        
        # Find the index of the grid point just below the value
        lower_idx = np.searchsorted(grid, value, side='right') - 1
        upper_idx = lower_idx + 1
        
        # Calculate weights for interpolation
        grid_range = grid[upper_idx] - grid[lower_idx]
        if grid_range == 0:  # Avoid division by zero
            lower_weight = 1.0
            upper_weight = 0.0
        else:
            lower_weight = (grid[upper_idx] - value) / grid_range
            upper_weight = (value - grid[lower_idx]) / grid_range
        
        return lower_idx, upper_idx, lower_weight, upper_weight

    def interpolate_2d_vectorised(self, x_values, y_values, x_grid, y_grid, grid_values):
        """
        Vectorized bilinear interpolation for arrays of query points
        
        Parameters:
        -----------
        x_values, y_values : numpy.ndarray
            Arrays of query points (same shape)
        x_grid, y_grid : numpy.ndarray
            1D arrays of grid points
        grid_values : numpy.ndarray
            2D array of values at grid points
        """
        x_values = np.asarray(x_values)
        y_values = np.asarray(y_values)
        
        # Find indices using broadcasting
        x_idx = np.searchsorted(x_grid, x_values) - 1
        y_idx = np.searchsorted(y_grid, y_values) - 1
        
        # Clip indices to valid range
        x_idx = np.clip(x_idx, 0, len(x_grid) - 2)
        y_idx = np.clip(y_idx, 0, len(y_grid) - 2)
        
        # Get surrounding points
        x0 = x_grid[x_idx]
        x1 = x_grid[x_idx + 1]
        y0 = y_grid[y_idx]
        y1 = y_grid[y_idx + 1]
        
        # Calculate weights using broadcasting
        wx = (x1 - x_values) / (x1 - x0)
        wy = (y1 - y_values) / (y1 - y0)
        
        # Handle edge cases
        wx = np.where((x1 - x0) == 0, 1.0, wx)
        wy = np.where((y1 - y0) == 0, 1.0, wy)
        
        # Get values at corners using advanced indexing
        v00 = grid_values[x_idx, y_idx]
        v10 = grid_values[x_idx + 1, y_idx]
        v01 = grid_values[x_idx, y_idx + 1]
        v11 = grid_values[x_idx + 1, y_idx + 1]
        
        # Bilinear interpolation using broadcasting
        return (v00 * wx * wy + 
                v10 * (1 - wx) * wy + 
                v01 * wx * (1 - wy) + 
                v11 * (1 - wx) * (1 - wy))
<<<<<<< HEAD

=======
    
    def find_nearest_index(self, grid, value):
        """Find index of the nearest grid point to a given value"""
        idx = np.abs(grid - value).argmin()
        return idx
    
    def find_nearest_lower_index(self, grid, value):
        """Find index of the nearest grid point less than or equal to a given value"""
        indices = np.where(grid <= value)[0]
        if len(indices) == 0:
            return 0
        return indices[-1]
    
>>>>>>> a9535e4b
    def solver_iteration(self, prices, W_guess=None):
        """
        Performs one iteration of the solution algorithm:
        1. Solve DM problem given W_guess to get V
        2. Solve CM problem given V to get updated W
        
        :param prices: Current prices [py, Rl, i]
        :param W_guess: Initial guess for value function, uses self.W if None
        :return: Updated value functions, policy functions, and convergence information
        """
        # Use current W if no guess provided
        if W_guess is None:
            W_guess = self.W
            
        # Step 1: Solve DM problem to get V
        dm_results = self.solve_dm_problem_vectorized(W_guess, prices)
        V = dm_results['V_dm']
        
        # Step 2: Solve CM problem to get updated W
        cm_results = self.solve_cm_problem_vectorised(V, prices)
        W_updated = cm_results['W']
        
        # Calculate convergence metrics
        diff = np.abs(W_updated - W_guess)
        max_diff = np.max(diff)
        mean_diff = np.mean(diff)
        
        # Store current value functions for history
        self.value_history['W'].append(W_updated.copy())
        self.value_history['V'].append(V.copy())
        
        return {
            'W': W_updated,
            'V': V,
            'dm_results': dm_results,
            'cm_results': cm_results,
            'max_diff': max_diff,
            'mean_diff': mean_diff,
            'converged': max_diff < self.tol
        }

    def solve_model(self, prices=None, plot_frequency=10, export_frequency=20):
        """
        Solve the model by iterating until convergence or max iterations reached.
        Plots value and policy functions periodically during iteration.
        
        :param prices: Custom prices [py, Rl, i], uses self.prices if None
        :param plot_frequency: How often to plot (every N iterations)
        :param export_frequency: How often to export value functions (every N iterations)
        :return: Solution dictionary with value functions, policy functions, and convergence info
        """
        if prices is None:
            prices = self.prices
            
        # Initialize
        W_current = self.W.copy()
        iteration = 0
        converged = False
        start_time = time.time()
        
        # Create directory for exports if it doesn't exist
        if not os.path.exists('exports'):
            os.makedirs('exports')
        
        # Store convergence history
        history = {
            'max_diff': [],
            'mean_diff': [],
            'iteration_time': []
        }
        
        # Main solution loop
        while iteration < self.max_iter and not converged:
            iter_start = time.time()
            
            # Perform one iteration
            results = self.solver_iteration(prices, W_current)
            W_current = results['W']
            
            # Store convergence metrics
            max_diff = results['max_diff']
            mean_diff = results['mean_diff']
            converged = results['converged']
            
            # Calculate iteration time
            iter_time = time.time() - iter_start
            history['max_diff'].append(max_diff)
            history['mean_diff'].append(mean_diff)
            history['iteration_time'].append(iter_time)
            
            # Display progress
            iteration += 1
            if iteration % 5 == 0 or converged:
                print(f"Iteration {iteration}: Max diff = {max_diff:.6e}, Mean diff = {mean_diff:.6e}, Time = {iter_time:.2f}s")
            
            # Plot current value and policy functions
            if iteration % plot_frequency == 0 or converged:
                self.plot_functions(iteration, results)
            
            # Export value functions to Excel
            if iteration % export_frequency == 0 or converged:
                self.export_value_functions(iteration)
        
        # Final results
        total_time = time.time() - start_time
        
        if converged:
            print(f"\nConverged after {iteration} iterations. Total time: {total_time:.2f}s")
        else:
            print(f"\nDid not converge after {self.max_iter} iterations. Total time: {total_time:.2f}s")
        
        # Store final value functions
        self.W = W_current
        self.V = results['V']
        
        # Export final value functions
        self.export_value_functions(iteration, final=True)
        
        # Return complete solution
        return {
            'W': W_current,
            'V': results['V'],
            'dm_results': results['dm_results'],
            'cm_results': results['cm_results'],
            'converged': converged,
            'iterations': iteration,
            'total_time': total_time,
            'history': history
        }

    def plot_functions(self, iteration, results):
        """
        Plot value functions and policy functions along money and illiquid asset dimensions,
        separated by employment status and skill types.
        
        :param iteration: Current iteration number
        :param results: Results from solver_iteration
        """
        # Create directory for plots if it doesn't exist
        if not os.path.exists('plots'):
            os.makedirs('plots')
        
        # Extract results
        V = results['V']
        W = results['W']
        dm_results = results['dm_results']
        cm_results = results['cm_results']
        
        # 1. Value Function Plots
        # -----------------------
        
        # Plot V as a function of money holdings for different illiquid asset levels
        fig, axes = plt.subplots(self.n_z, self.n_e, figsize=(12, 14))
        fig.suptitle(f'Value Function V (Iteration {iteration})', fontsize=16)
        
        for z_idx in range(self.n_z):
            for e_idx in range(self.n_e):
                # Select a few illiquid asset levels to plot
                f_indices = [0, self.n_f//4, self.n_f//2, 3*self.n_f//4, self.n_f-1]
                
                for f_idx in f_indices:
                    f_val = self.f_grid[f_idx]
                    axes[z_idx, e_idx].plot(self.m_grid, V[:, f_idx, z_idx, e_idx], 
                                           label=f'f={f_val:.2f}')
                
                # Label plot
                employment_label = 'Employed' if e_idx == 1 else 'Unemployed'
                skill_label = f'z={self.z_grid[z_idx]:.2f}'
                axes[z_idx, e_idx].set_title(f'{skill_label}, {employment_label}')
                axes[z_idx, e_idx].set_xlabel('Money Holdings (m)')
                axes[z_idx, e_idx].set_ylabel('Value')
                axes[z_idx, e_idx].legend()
                axes[z_idx, e_idx].grid(True)
        
        plt.tight_layout(rect=[0, 0, 1, 0.96])
        plt.savefig(f'plots/value_function_V_m_iter_{iteration}.png')
<<<<<<< HEAD
        plt.close()
        
        # Plot V as a function of illiquid assets for different money levels
        fig, axes = plt.subplots(self.n_z, self.n_e, figsize=(12, 14))
        fig.suptitle(f'Value Function V (Iteration {iteration})', fontsize=16)
        
        for z_idx in range(self.n_z):
            for e_idx in range(self.n_e):
                # Select a few money levels to plot
                m_indices = [0, self.n_m//4, self.n_m//2, 3*self.n_m//4, self.n_m-1]
                
                for m_idx in m_indices:
                    m_val = self.m_grid[m_idx]
                    axes[z_idx, e_idx].plot(self.f_grid, V[m_idx, :, z_idx, e_idx], 
                                           label=f'm={m_val:.2f}')
                
                # Label plot
                employment_label = 'Employed' if e_idx == 1 else 'Unemployed'
                skill_label = f'z={self.z_grid[z_idx]:.2f}'
                axes[z_idx, e_idx].set_title(f'{skill_label}, {employment_label}')
                axes[z_idx, e_idx].set_xlabel('Illiquid Assets (f)')
                axes[z_idx, e_idx].set_ylabel('Value')
                axes[z_idx, e_idx].legend()
                axes[z_idx, e_idx].grid(True)
        
        plt.tight_layout(rect=[0, 0, 1, 0.96])
        plt.savefig(f'plots/value_function_V_f_iter_{iteration}.png')
        plt.close()
        
        # 2. Policy Function Plots
        # ------------------------
        
        # Plot money holdings policy for middle skill type
        z_idx = self.n_z // 2
        
        fig, axes = plt.subplots(1, 2, figsize=(14, 6))
        fig.suptitle(f'Money Policy Function (z={self.z_grid[z_idx]:.2f}, Iteration {iteration})', fontsize=16)
        
        # Get slice of policy function for specific deposit and loan values
        d_idx = self.n_d // 2
        l_idx = 0  # No loans
        
        # For employed
        for f_idx in [0, self.n_f//4, self.n_f//2, 3*self.n_f//4, self.n_f-1]:
            f_val = self.f_grid[f_idx]
            axes[0].plot(self.m_grid, cm_results['policy_m'][:, d_idx, l_idx, z_idx, 1],
                        label=f'f={f_val:.2f}')
        
        axes[0].plot(self.m_grid, self.m_grid, 'k--', label='45° line')
        axes[0].set_title('Employed')
        axes[0].set_xlabel('Current Money (m)')
        axes[0].set_ylabel('Next Period Money (m\')')
        axes[0].legend()
        axes[0].grid(True)
        
        # For unemployed
        for f_idx in [0, self.n_f//4, self.n_f//2, 3*self.n_f//4, self.n_f-1]:
            f_val = self.f_grid[f_idx]
            axes[1].plot(self.m_grid, cm_results['policy_m'][:, d_idx, l_idx, z_idx, 0],
                        label=f'f={f_val:.2f}')
        
        axes[1].plot(self.m_grid, self.m_grid, 'k--', label='45° line')
        axes[1].set_title('Unemployed')
        axes[1].set_xlabel('Current Money (m)')
        axes[1].set_ylabel('Next Period Money (m\')')
        axes[1].legend()
        axes[1].grid(True)
        
        plt.tight_layout(rect=[0, 0, 1, 0.96])
        plt.savefig(f'plots/policy_money_iter_{iteration}.png')
        plt.close()
        
        # Plot illiquid asset policy for middle skill type
        fig, axes = plt.subplots(1, 2, figsize=(14, 6))
        fig.suptitle(f'Illiquid Asset Policy Function (z={self.z_grid[z_idx]:.2f}, Iteration {iteration})', fontsize=16)
        
        # For employed
        for m_idx in [0, self.n_m//4, self.n_m//2, 3*self.n_m//4, self.n_m-1]:
            m_val = self.m_grid[m_idx]
            axes[0].plot(self.f_grid, cm_results['policy_f'][:, d_idx, l_idx, z_idx, 1],
                        label=f'm={m_val:.2f}')
        
        axes[0].plot(self.f_grid, self.f_grid, 'k--', label='45° line')
        axes[0].set_title('Employed')
        axes[0].set_xlabel('Current Illiquid Assets (f)')
        axes[0].set_ylabel('Next Period Illiquid Assets (f\')')
        axes[0].legend()
        axes[0].grid(True)
        
        # For unemployed
        for m_idx in [0, self.n_m//4, self.n_m//2, 3*self.n_m//4, self.n_m-1]:
            m_val = self.m_grid[m_idx]
            axes[1].plot(self.f_grid, cm_results['policy_f'][:, d_idx, l_idx, z_idx, 0],
                        label=f'm={m_val:.2f}')
        
        axes[1].plot(self.f_grid, self.f_grid, 'k--', label='45° line')
        axes[1].set_title('Unemployed')
        axes[1].set_xlabel('Current Illiquid Assets (f)')
        axes[1].set_ylabel('Next Period Illiquid Assets (f\')')
        axes[1].legend()
        axes[1].grid(True)
        
        plt.tight_layout(rect=[0, 0, 1, 0.96])
        plt.savefig(f'plots/policy_illiquid_iter_{iteration}.png')
        plt.close()
        
        # 3. Portfolio Composition Plots
        # ------------------------------
        
        # Plot money ratio m/(m+f) for middle skill type
        fig, axes = plt.subplots(1, 2, figsize=(14, 6))
        fig.suptitle(f'Portfolio Composition (z={self.z_grid[z_idx]:.2f}, Iteration {iteration})', fontsize=16)
        
=======
        plt.close()
        
        # Plot V as a function of illiquid assets for different money levels
        fig, axes = plt.subplots(self.n_z, self.n_e, figsize=(12, 14))
        fig.suptitle(f'Value Function V (Iteration {iteration})', fontsize=16)
        
        for z_idx in range(self.n_z):
            for e_idx in range(self.n_e):
                # Select a few money levels to plot
                m_indices = [0, self.n_m//4, self.n_m//2, 3*self.n_m//4, self.n_m-1]
                
                for m_idx in m_indices:
                    m_val = self.m_grid[m_idx]
                    axes[z_idx, e_idx].plot(self.f_grid, V[m_idx, :, z_idx, e_idx], 
                                           label=f'm={m_val:.2f}')
                
                # Label plot
                employment_label = 'Employed' if e_idx == 1 else 'Unemployed'
                skill_label = f'z={self.z_grid[z_idx]:.2f}'
                axes[z_idx, e_idx].set_title(f'{skill_label}, {employment_label}')
                axes[z_idx, e_idx].set_xlabel('Illiquid Assets (f)')
                axes[z_idx, e_idx].set_ylabel('Value')
                axes[z_idx, e_idx].legend()
                axes[z_idx, e_idx].grid(True)
        
        plt.tight_layout(rect=[0, 0, 1, 0.96])
        plt.savefig(f'plots/value_function_V_f_iter_{iteration}.png')
        plt.close()
        
        # 2. Policy Function Plots
        # ------------------------
        
        # Plot money holdings policy for middle skill type
        z_idx = self.n_z // 2
        
        fig, axes = plt.subplots(1, 2, figsize=(14, 6))
        fig.suptitle(f'Money Policy Function (z={self.z_grid[z_idx]:.2f}, Iteration {iteration})', fontsize=16)
        
        # Get slice of policy function for specific deposit and loan values
        d_idx = self.n_d // 2
        l_idx = 0  # No loans
        
        # For employed
        for f_idx in [0, self.n_f//4, self.n_f//2, 3*self.n_f//4, self.n_f-1]:
            f_val = self.f_grid[f_idx]
            axes[0].plot(self.m_grid, cm_results['policy_m'][:, f_idx, d_idx, l_idx, z_idx, 1], 
                        label=f'f={f_val:.2f}')
        
        axes[0].plot(self.m_grid, self.m_grid, 'k--', label='45° line')
        axes[0].set_title('Employed')
        axes[0].set_xlabel('Current Money (m)')
        axes[0].set_ylabel('Next Period Money (m\')')
        axes[0].legend()
        axes[0].grid(True)
        
        # For unemployed
        for f_idx in [0, self.n_f//4, self.n_f//2, 3*self.n_f//4, self.n_f-1]:
            f_val = self.f_grid[f_idx]
            axes[1].plot(self.m_grid, cm_results['policy_m'][:, f_idx, d_idx, l_idx, z_idx, 0], 
                        label=f'f={f_val:.2f}')
        
        axes[1].plot(self.m_grid, self.m_grid, 'k--', label='45° line')
        axes[1].set_title('Unemployed')
        axes[1].set_xlabel('Current Money (m)')
        axes[1].set_ylabel('Next Period Money (m\')')
        axes[1].legend()
        axes[1].grid(True)
        
        plt.tight_layout(rect=[0, 0, 1, 0.96])
        plt.savefig(f'plots/policy_money_iter_{iteration}.png')
        plt.close()
        
        # Plot illiquid asset policy for middle skill type
        fig, axes = plt.subplots(1, 2, figsize=(14, 6))
        fig.suptitle(f'Illiquid Asset Policy Function (z={self.z_grid[z_idx]:.2f}, Iteration {iteration})', fontsize=16)
        
        # For employed
        for m_idx in [0, self.n_m//4, self.n_m//2, 3*self.n_m//4, self.n_m-1]:
            m_val = self.m_grid[m_idx]
            axes[0].plot(self.f_grid, cm_results['policy_f'][m_idx, :, d_idx, l_idx, z_idx, 1], 
                        label=f'm={m_val:.2f}')
        
        axes[0].plot(self.f_grid, self.f_grid, 'k--', label='45° line')
        axes[0].set_title('Employed')
        axes[0].set_xlabel('Current Illiquid Assets (f)')
        axes[0].set_ylabel('Next Period Illiquid Assets (f\')')
        axes[0].legend()
        axes[0].grid(True)
        
        # For unemployed
        for m_idx in [0, self.n_m//4, self.n_m//2, 3*self.n_m//4, self.n_m-1]:
            m_val = self.m_grid[m_idx]
            axes[1].plot(self.f_grid, cm_results['policy_f'][m_idx, :, d_idx, l_idx, z_idx, 0], 
                        label=f'm={m_val:.2f}')
        
        axes[1].plot(self.f_grid, self.f_grid, 'k--', label='45° line')
        axes[1].set_title('Unemployed')
        axes[1].set_xlabel('Current Illiquid Assets (f)')
        axes[1].set_ylabel('Next Period Illiquid Assets (f\')')
        axes[1].legend()
        axes[1].grid(True)
        
        plt.tight_layout(rect=[0, 0, 1, 0.96])
        plt.savefig(f'plots/policy_illiquid_iter_{iteration}.png')
        plt.close()
        
        # 3. Portfolio Composition Plots
        # ------------------------------
        
        # Plot money ratio m/(m+f) for middle skill type
        fig, axes = plt.subplots(1, 2, figsize=(14, 6))
        fig.suptitle(f'Portfolio Composition (z={self.z_grid[z_idx]:.2f}, Iteration {iteration})', fontsize=16)
        
>>>>>>> a9535e4b
        # Compute portfolio compositions
        for f_idx in [0, self.n_f//4, self.n_f//2, 3*self.n_f//4, self.n_f-1]:
            f_val = self.f_grid[f_idx]
            
            # For employed
<<<<<<< HEAD
            m_next = cm_results['policy_m'][:, d_idx, l_idx, z_idx, 1]
            f_next = cm_results['policy_f'][:, d_idx, l_idx, z_idx, 1]
=======
            m_next = cm_results['policy_m'][:, f_idx, d_idx, l_idx, z_idx, 1]
            f_next = cm_results['policy_f'][:, f_idx, d_idx, l_idx, z_idx, 1]
>>>>>>> a9535e4b
            ratio = np.divide(m_next, m_next + f_next, out=np.zeros_like(m_next), where=(m_next + f_next) > 0)
            
            axes[0].plot(self.m_grid, ratio, label=f'f={f_val:.2f}')
            
            # For unemployed
<<<<<<< HEAD
            m_next = cm_results['policy_m'][:, d_idx, l_idx, z_idx, 0]
            f_next = cm_results['policy_f'][:, d_idx, l_idx, z_idx, 0]
=======
            m_next = cm_results['policy_m'][:, f_idx, d_idx, l_idx, z_idx, 0]
            f_next = cm_results['policy_f'][:, f_idx, d_idx, l_idx, z_idx, 0]
>>>>>>> a9535e4b
            ratio = np.divide(m_next, m_next + f_next, out=np.zeros_like(m_next), where=(m_next + f_next) > 0)
            
            axes[1].plot(self.m_grid, ratio, label=f'f={f_val:.2f}')
        
        axes[0].set_title('Employed')
        axes[0].set_xlabel('Current Money (m)')
        axes[0].set_ylabel('Money Ratio m\'/(m\'+f\')')
        axes[0].set_ylim(0, 1)
        axes[0].legend()
        axes[0].grid(True)
        
        axes[1].set_title('Unemployed')
        axes[1].set_xlabel('Current Money (m)')
        axes[1].set_ylabel('Money Ratio m\'/(m\'+f\')')
        axes[1].set_ylim(0, 1)
        axes[1].legend()
        axes[1].grid(True)
        
        plt.tight_layout(rect=[0, 0, 1, 0.96])
        plt.savefig(f'plots/portfolio_composition_iter_{iteration}.png')
        plt.close()
    
    def export_value_functions(self, iteration, final=False):
        """
        Export value functions to Excel files
        
        :param iteration: Current iteration number
        :param final: Whether this is the final iteration
        """
        # Create directories if they don't exist
        if not os.path.exists('exports'):
            os.makedirs('exports')
        
        prefix = 'final' if final else f'iter_{iteration}'
        
        # Export V function
        V = self.V
        
        # Create multi-index DataFrame for V
        idx = pd.MultiIndex.from_product([
            self.m_grid, self.f_grid, self.z_grid, ['Unemployed', 'Employed']
        ], names=['Money', 'Illiquid', 'Skill', 'Employment'])
        
        # Reshape V for DataFrame
        V_flat = V.reshape(-1)
        df_V = pd.DataFrame({'Value': V_flat}, index=idx)
        
        # Export to Excel
        df_V.to_excel(f'exports/V_{prefix}.xlsx')
        
        # Export W function (for select combinations to manage file size)
        W = self.W
        
        # Select a subset of deposit/loan indices
        d_indices = [0, self.n_d//2, self.n_d-1]
        l_indices = [0, self.n_l//2, self.n_l-1]
        
        for d_idx in d_indices:
            for l_idx in l_indices:
                d_val = self.d_grid[d_idx]
                l_val = self.l_grid[l_idx]
                
                # Create multi-index DataFrame for this W slice
                idx = pd.MultiIndex.from_product([
                    self.m_grid, self.f_grid, self.z_grid, ['Unemployed', 'Employed']
                ], names=['Money', 'Illiquid', 'Skill', 'Employment'])
                
                # Extract slice and reshape
                W_slice = W[:, :, d_idx, l_idx, :, :]
                W_flat = W_slice.reshape(-1)
                
                df_W = pd.DataFrame({'Value': W_flat}, index=idx)
                
                # Export to Excel
                df_W.to_excel(f'exports/W_{prefix}_d{d_val:.2f}_l{l_val:.2f}.xlsx')
        
        # If we're storing value function history, export the latest entry
        if hasattr(self, 'value_history') and len(self.value_history['V']) > 0:
            # Get latest stored V
            hist_idx = len(self.value_history['V']) - 1
            V_hist = self.value_history['V'][hist_idx]
            
            # Reshape and export
            V_hist_flat = V_hist.reshape(-1)
            df_V_hist = pd.DataFrame({'Value': V_hist_flat}, index=idx)
            df_V_hist.to_excel(f'exports/V_history_{hist_idx}.xlsx')

def main():
    # Parameter definitions
    params = {
        # ...existing params...
    }
    
    # Initialize solver
    solver = LagosWrightAiyagariSolver(params)
    
    # Set baseline prices and solve
    baseline_prices = np.array([
        params['py'],
        params['Rl'],
        params['i']
    ])
    
    # Solve model
    solution = solver.solve_model(prices=baseline_prices)
    return solution

    
if __name__ == "__main__":
    params = {
        # Preference parameters
        'beta': 0.96,      # Discount factor
        'alpha': 0.075,    # Probability of DM consumption opportunity
        'alpha_1': 0.06,   # Probability of accepting both money and assets
        'gamma': 1.5,      # Risk aversion parameter
        'Psi': 2.2,       # DM utility scaling parameter
        
        # Production and labor market parameters
        'psi': 0.28,      # Matching function elasticity
        'zeta': 0.75,     # Worker bargaining power
        'nu': 1.6,        # Labor supply elasticity
        'mu': 0.7,        # Matching efficiency
        'delta': 0.035,   # Job separation rate
        'kappa': 7.29,    # Vacancy posting cost
        'repl_rate': 0.4, # Unemployment benefit replacement rate

        # DM parameters
        'c_min': 1e-2,    # minimum consumption
        
        # Grid specifications
        'n_a': 3,       # Number of asset grid points (for testing)
        'n_m': 20,        # Number of money grid points
        'n_f': 20,        # Number of illiquid asset grid points
        'n_d': 20,        # Number of deposit grid points
        'n_l': 20,        # Number of loan grid points
        'a_min': 0.0,     # Minimum asset holdings
        'a_max': 20.0,    # Maximum asset holdings
        'm_min': 0.0,     # Minimum money holdings
        'm_max': 10.0,    # Maximum money holdings
        'f_min': 0.0,     # Minimum illiquid holdings
        'f_max': 10.0,    # Maximum illiquid holdings
        'l_min': 0,       # Minimum loan value
        'l_max': 10.0,    # Maximum loan value
        'd_min': 0,       # Minimum deposit value
        'd_max': 10.0,    # Maximum deposit value
        'ny': 40,        # Number of grid points for DM goods
        
        # Price parameters
        'py': 1.0,        # Price of DM goods
        'Rl': 1.03,       # Return on illiquid assets
        'i': 0.02,        # Nominal interest rate
        'Rm': (1.0-0.014)**(1.0/12.0),   # Gross return of real money balances (exogenous)

        # Government Spending
        'Ag0': 0.1,       # Exogenous government spending 

        # Convergence parameters
        'max_iter': 100,   # Maximum number of iterations
        'tol': 1e-5       # Convergence tolerance
    }

    # Initialize solver with parameters
    print("Initializing LagosWrightAiyagariSolver...")
    solver = LagosWrightAiyagariSolver(params)
    
    # Set baseline prices
    baseline_prices = np.array([
        params['py'],      # Price of DM goods
        params['Rl'],      # Return on illiquid assets
        params['i']        # Nominal interest rate
    ])
    
    # Print initial conditions
    print("\nInitial conditions:")
    print(f"  Labor market tightness: {solver.market_tightness:.4f}")
    print(f"  Job finding probability: {solver.job_finding_prob:.4f}")
    print(f"  Employment rate: {solver.emp_rate:.4f}")
    print(f"  Wages (employed, z=1): {solver.wages[1, 1]:.4f}")
    print(f"  Wages (unemployed, z=1): {solver.wages[1, 0]:.4f}")
    
    # Solve the model
    print("\nSolving model...")
    solution = solver.solve_model(prices=baseline_prices, plot_frequency=10, export_frequency=20)
    
    # Print results
    print("\nSolution results:")
    print(f"  Converged: {solution['converged']}")
    print(f"  Iterations: {solution['iterations']}")
    print(f"  Total time: {solution['total_time']:.2f} seconds")
    print(f"  Final max diff: {solution['history']['max_diff'][-1]:.6e}")
    
    # Plot convergence history
    plt.figure(figsize=(10, 6))
    plt.semilogy(range(1, len(solution['history']['max_diff'])+1), 
                solution['history']['max_diff'], 'b-', label='Max Diff')
    plt.semilogy(range(1, len(solution['history']['mean_diff'])+1), 
                solution['history']['mean_diff'], 'r--', label='Mean Diff')
    plt.axhline(y=params['tol'], color='k', linestyle=':', label='Tolerance')
    plt.xlabel('Iteration')
    plt.ylabel('Value Function Difference (log scale)')
    plt.title('Convergence History')
    plt.legend()
    plt.grid(True)
    plt.savefig('plots/convergence_history.png')
    
    print("\nAnalysis complete. Check the 'plots' and 'exports' directories for visualizations and data.")<|MERGE_RESOLUTION|>--- conflicted
+++ resolved
@@ -3,7 +3,6 @@
 import os
 import time
 import pandas as pd
-<<<<<<< HEAD
 import sys
 
 
@@ -20,8 +19,6 @@
         return 0
     return indices[-1]
 
-=======
->>>>>>> a9535e4b
 
 class LagosWrightAiyagariSolver:
     def __init__(self, params):
@@ -85,11 +82,7 @@
         self.initialise_labor_market()
 
         # Initialize value and policy functions
-<<<<<<< HEAD
         self.initialise_functions()
-=======
-        self.initialize_functions()
->>>>>>> a9535e4b
         
         # For storing value function history
         self.value_history = {
@@ -125,28 +118,18 @@
         self.z_dist = np.array([0.62, 0.28, 0.1])  # Distribution of skill types
 
     
-<<<<<<< HEAD
     def initialise_functions(self):
         """Initialise value and policy functions with reasonable guesses"""
-=======
-    def initialize_functions(self):
-        """Initialize value and policy functions with reasonable guesses"""
->>>>>>> a9535e4b
         # Initialize arrays using m and f as state variables
         self.W = np.zeros((self.n_a, self.n_d, self.n_l, self.n_z, self.n_e))
         self.V = np.zeros((self.n_m, self.n_f, self.n_z, self.n_e))
         
-<<<<<<< HEAD
         # Initialise W with reasonable guesses using a utility-based approach
-=======
-        # Initialize W with reasonable guesses using a utility-based approach
->>>>>>> a9535e4b
         for e_idx, e in enumerate(self.e_grid):
             for z_idx, z in enumerate(self.z_grid):
                 # Estimate income based on skill and employment
                 income_est = self.wages[z_idx, e_idx]
                 
-<<<<<<< HEAD
                 for a_idx, a in enumerate(self.a_grid):
                     for d_idx, d in enumerate(self.d_grid):
                         for l_idx, l in enumerate(self.l_grid):
@@ -158,20 +141,6 @@
 
                             # Calculate utility and scale for perpetuity
                             self.W[a_idx, d_idx, l_idx, z_idx, e_idx] = self.utility(consumption)
-=======
-                for m_idx, m in enumerate(self.m_grid):
-                    for f_idx, f in enumerate(self.f_grid):
-                        for d_idx, d in enumerate(self.d_grid):
-                            for l_idx, l in enumerate(self.l_grid):
-                                # Estimate resources available for consumption
-                                resources = m + f + (1 + self.prices[2]) * d - (1 + self.prices[2]) * l + income_est
-                                
-                                # Ensure minimum consumption
-                                consumption = max(resources * 0.9, self.c_min)  # Consume ~90% of resources
-                                
-                                # Calculate utility and scale for perpetuity
-                                self.W[m_idx, f_idx, d_idx, l_idx, z_idx, e_idx] = self.utility(consumption)
->>>>>>> a9535e4b
         
         # Initialize V based on W
         for e_idx in range(self.n_e):
@@ -184,15 +153,9 @@
                         a = m + f
                         
                         # Find closest grid points
-<<<<<<< HEAD
                         a_idx = min(find_nearest_index(self.a_grid, a), self.n_a - 1)
                         d_idx = min(find_nearest_index(self.d_grid, d_est), self.n_d - 1)
                         l_idx = min(find_nearest_index(self.l_grid, l_est), self.n_l - 1)
-=======
-                        a_idx = min(self.find_nearest_index(self.a_grid, a), self.n_a - 1)
-                        d_idx = min(self.find_nearest_index(self.d_grid, d_est), self.n_d - 1)
-                        l_idx = min(self.find_nearest_index(self.l_grid, l_est), self.n_l - 1)
->>>>>>> a9535e4b
                         
                         # Map to V
                         self.V[m_idx, f_idx, z_idx, e_idx] = self.W[a_idx, d_idx, l_idx, z_idx, e_idx]
@@ -642,10 +605,7 @@
             'policy_m': policy_m,
             'policy_f': policy_f,
         }
-<<<<<<< HEAD
-
-=======
->>>>>>> a9535e4b
+
     
     @staticmethod    
     def find_closest_indices(value, grid):
@@ -734,23 +694,7 @@
                 v10 * (1 - wx) * wy + 
                 v01 * wx * (1 - wy) + 
                 v11 * (1 - wx) * (1 - wy))
-<<<<<<< HEAD
-
-=======
-    
-    def find_nearest_index(self, grid, value):
-        """Find index of the nearest grid point to a given value"""
-        idx = np.abs(grid - value).argmin()
-        return idx
-    
-    def find_nearest_lower_index(self, grid, value):
-        """Find index of the nearest grid point less than or equal to a given value"""
-        indices = np.where(grid <= value)[0]
-        if len(indices) == 0:
-            return 0
-        return indices[-1]
-    
->>>>>>> a9535e4b
+
     def solver_iteration(self, prices, W_guess=None):
         """
         Performs one iteration of the solution algorithm:
@@ -927,7 +871,6 @@
         
         plt.tight_layout(rect=[0, 0, 1, 0.96])
         plt.savefig(f'plots/value_function_V_m_iter_{iteration}.png')
-<<<<<<< HEAD
         plt.close()
         
         # Plot V as a function of illiquid assets for different money levels
@@ -1041,145 +984,20 @@
         fig, axes = plt.subplots(1, 2, figsize=(14, 6))
         fig.suptitle(f'Portfolio Composition (z={self.z_grid[z_idx]:.2f}, Iteration {iteration})', fontsize=16)
         
-=======
-        plt.close()
-        
-        # Plot V as a function of illiquid assets for different money levels
-        fig, axes = plt.subplots(self.n_z, self.n_e, figsize=(12, 14))
-        fig.suptitle(f'Value Function V (Iteration {iteration})', fontsize=16)
-        
-        for z_idx in range(self.n_z):
-            for e_idx in range(self.n_e):
-                # Select a few money levels to plot
-                m_indices = [0, self.n_m//4, self.n_m//2, 3*self.n_m//4, self.n_m-1]
-                
-                for m_idx in m_indices:
-                    m_val = self.m_grid[m_idx]
-                    axes[z_idx, e_idx].plot(self.f_grid, V[m_idx, :, z_idx, e_idx], 
-                                           label=f'm={m_val:.2f}')
-                
-                # Label plot
-                employment_label = 'Employed' if e_idx == 1 else 'Unemployed'
-                skill_label = f'z={self.z_grid[z_idx]:.2f}'
-                axes[z_idx, e_idx].set_title(f'{skill_label}, {employment_label}')
-                axes[z_idx, e_idx].set_xlabel('Illiquid Assets (f)')
-                axes[z_idx, e_idx].set_ylabel('Value')
-                axes[z_idx, e_idx].legend()
-                axes[z_idx, e_idx].grid(True)
-        
-        plt.tight_layout(rect=[0, 0, 1, 0.96])
-        plt.savefig(f'plots/value_function_V_f_iter_{iteration}.png')
-        plt.close()
-        
-        # 2. Policy Function Plots
-        # ------------------------
-        
-        # Plot money holdings policy for middle skill type
-        z_idx = self.n_z // 2
-        
-        fig, axes = plt.subplots(1, 2, figsize=(14, 6))
-        fig.suptitle(f'Money Policy Function (z={self.z_grid[z_idx]:.2f}, Iteration {iteration})', fontsize=16)
-        
-        # Get slice of policy function for specific deposit and loan values
-        d_idx = self.n_d // 2
-        l_idx = 0  # No loans
-        
-        # For employed
-        for f_idx in [0, self.n_f//4, self.n_f//2, 3*self.n_f//4, self.n_f-1]:
-            f_val = self.f_grid[f_idx]
-            axes[0].plot(self.m_grid, cm_results['policy_m'][:, f_idx, d_idx, l_idx, z_idx, 1], 
-                        label=f'f={f_val:.2f}')
-        
-        axes[0].plot(self.m_grid, self.m_grid, 'k--', label='45° line')
-        axes[0].set_title('Employed')
-        axes[0].set_xlabel('Current Money (m)')
-        axes[0].set_ylabel('Next Period Money (m\')')
-        axes[0].legend()
-        axes[0].grid(True)
-        
-        # For unemployed
-        for f_idx in [0, self.n_f//4, self.n_f//2, 3*self.n_f//4, self.n_f-1]:
-            f_val = self.f_grid[f_idx]
-            axes[1].plot(self.m_grid, cm_results['policy_m'][:, f_idx, d_idx, l_idx, z_idx, 0], 
-                        label=f'f={f_val:.2f}')
-        
-        axes[1].plot(self.m_grid, self.m_grid, 'k--', label='45° line')
-        axes[1].set_title('Unemployed')
-        axes[1].set_xlabel('Current Money (m)')
-        axes[1].set_ylabel('Next Period Money (m\')')
-        axes[1].legend()
-        axes[1].grid(True)
-        
-        plt.tight_layout(rect=[0, 0, 1, 0.96])
-        plt.savefig(f'plots/policy_money_iter_{iteration}.png')
-        plt.close()
-        
-        # Plot illiquid asset policy for middle skill type
-        fig, axes = plt.subplots(1, 2, figsize=(14, 6))
-        fig.suptitle(f'Illiquid Asset Policy Function (z={self.z_grid[z_idx]:.2f}, Iteration {iteration})', fontsize=16)
-        
-        # For employed
-        for m_idx in [0, self.n_m//4, self.n_m//2, 3*self.n_m//4, self.n_m-1]:
-            m_val = self.m_grid[m_idx]
-            axes[0].plot(self.f_grid, cm_results['policy_f'][m_idx, :, d_idx, l_idx, z_idx, 1], 
-                        label=f'm={m_val:.2f}')
-        
-        axes[0].plot(self.f_grid, self.f_grid, 'k--', label='45° line')
-        axes[0].set_title('Employed')
-        axes[0].set_xlabel('Current Illiquid Assets (f)')
-        axes[0].set_ylabel('Next Period Illiquid Assets (f\')')
-        axes[0].legend()
-        axes[0].grid(True)
-        
-        # For unemployed
-        for m_idx in [0, self.n_m//4, self.n_m//2, 3*self.n_m//4, self.n_m-1]:
-            m_val = self.m_grid[m_idx]
-            axes[1].plot(self.f_grid, cm_results['policy_f'][m_idx, :, d_idx, l_idx, z_idx, 0], 
-                        label=f'm={m_val:.2f}')
-        
-        axes[1].plot(self.f_grid, self.f_grid, 'k--', label='45° line')
-        axes[1].set_title('Unemployed')
-        axes[1].set_xlabel('Current Illiquid Assets (f)')
-        axes[1].set_ylabel('Next Period Illiquid Assets (f\')')
-        axes[1].legend()
-        axes[1].grid(True)
-        
-        plt.tight_layout(rect=[0, 0, 1, 0.96])
-        plt.savefig(f'plots/policy_illiquid_iter_{iteration}.png')
-        plt.close()
-        
-        # 3. Portfolio Composition Plots
-        # ------------------------------
-        
-        # Plot money ratio m/(m+f) for middle skill type
-        fig, axes = plt.subplots(1, 2, figsize=(14, 6))
-        fig.suptitle(f'Portfolio Composition (z={self.z_grid[z_idx]:.2f}, Iteration {iteration})', fontsize=16)
-        
->>>>>>> a9535e4b
         # Compute portfolio compositions
         for f_idx in [0, self.n_f//4, self.n_f//2, 3*self.n_f//4, self.n_f-1]:
             f_val = self.f_grid[f_idx]
             
             # For employed
-<<<<<<< HEAD
             m_next = cm_results['policy_m'][:, d_idx, l_idx, z_idx, 1]
             f_next = cm_results['policy_f'][:, d_idx, l_idx, z_idx, 1]
-=======
-            m_next = cm_results['policy_m'][:, f_idx, d_idx, l_idx, z_idx, 1]
-            f_next = cm_results['policy_f'][:, f_idx, d_idx, l_idx, z_idx, 1]
->>>>>>> a9535e4b
             ratio = np.divide(m_next, m_next + f_next, out=np.zeros_like(m_next), where=(m_next + f_next) > 0)
             
             axes[0].plot(self.m_grid, ratio, label=f'f={f_val:.2f}')
             
             # For unemployed
-<<<<<<< HEAD
             m_next = cm_results['policy_m'][:, d_idx, l_idx, z_idx, 0]
             f_next = cm_results['policy_f'][:, d_idx, l_idx, z_idx, 0]
-=======
-            m_next = cm_results['policy_m'][:, f_idx, d_idx, l_idx, z_idx, 0]
-            f_next = cm_results['policy_f'][:, f_idx, d_idx, l_idx, z_idx, 0]
->>>>>>> a9535e4b
             ratio = np.divide(m_next, m_next + f_next, out=np.zeros_like(m_next), where=(m_next + f_next) > 0)
             
             axes[1].plot(self.m_grid, ratio, label=f'f={f_val:.2f}')
@@ -1310,7 +1128,7 @@
         'c_min': 1e-2,    # minimum consumption
         
         # Grid specifications
-        'n_a': 3,       # Number of asset grid points (for testing)
+        'n_a': 20,       # Number of asset grid points (for testing)
         'n_m': 20,        # Number of money grid points
         'n_f': 20,        # Number of illiquid asset grid points
         'n_d': 20,        # Number of deposit grid points
